#!/usr/bin/env python3
# -*- coding: utf-8 -*-

# DINCAE: Data-Interpolating Convolutional Auto-Encoder
# Copyright (C) 2019 Alexander Barth
#
# This file is part of DINCAE.

# DINCAE is free software: you can redistribute it and/or modify
# it under the terms of the GNU General Public License as published by
# the Free Software Foundation, either version 2 of the License, or
# (at your option) any later version.

# DINCAE is distributed in the hope that it will be useful,
# but WITHOUT ANY WARRANTY; without even the implied warranty of
# MERCHANTABILITY or FITNESS FOR A PARTICULAR PURPOSE.  See the
# GNU General Public License for more details.

# You should have received a copy of the GNU General Public License
# along with DINCAE. If not, see <http://www.gnu.org/licenses/>.

"""
DINCAE (Data-Interpolating Convolutional Auto-Encoder) is a neural network to
reconstruct missing data in satellite observations.

For most application it is sufficient to call the function
`DINCAE.reconstruct_gridded_nc` directly.

The code is available at:
[https://github.com/gher-ulg/DINCAE](https://github.com/gher-ulg/DINCAE)
"""
import os
import random
from math import ceil, floor
from netCDF4 import Dataset, num2date
import numpy as np
import tensorflow as tf
from datetime import datetime
import logging

logger = logging.getLogger('root')
FORMAT = "[%(filename)s:%(lineno)s - %(funcName)20s() ] %(message)s"
logging.basicConfig(format=FORMAT)
logger.setLevel(logging.DEBUG)


__all__ = ["reconstruct","load_gridded_nc","data_generator","reconstruct_gridded_nc"]


def identity(x):
    return x


def variable_summaries(var):
    """
Attach several diagnostics (mean, std. dev., ..) of the variable `var`
summaries to a Tensor graph (for TensorBoard visualization)
"""
    with tf.name_scope('summaries'):
      mean = tf.reduce_mean(var)
      tf.summary.scalar('mean', mean)
      with tf.name_scope('stddev'):
        stddev = tf.sqrt(tf.reduce_mean(tf.square(var - mean)))
      tf.summary.scalar('stddev', stddev)
      tf.summary.scalar('max', tf.reduce_max(var))
      tf.summary.scalar('min', tf.reduce_min(var))
      tf.summary.histogram('histogram', var)


def load_gridded_nc(fname,varname, minfrac = 0.05):
    """
Load the variable `varname` from the NetCDF file `fname`. The variable `lon` is
the longitude in degrees east, `lat` is the latitude in degrees North, `time` is
a numpy datetime vector, `data_full` is a 3-d array with the data, `missing`
is a boolean mask where true means the data is missing and `mask` is a boolean mask
where true means the data location is valid, e.g. sea points for sea surface temperature.

At the bare-minimum a NetCDF file should have the following variables and
attributes:


    netcdf file.nc {
    dimensions:
            time = UNLIMITED ; // (5266 currently)
            lat = 112 ;
            lon = 112 ;
    variables:
            double lon(lon) ;
            double lat(lat) ;
            double time(time) ;
                    time:units = "days since 1900-01-01 00:00:00" ;
            int mask(lat, lon) ;
            float SST(time, lat, lon) ;
                    SST:_FillValue = -9999.f ;
    }

"""
    ds = Dataset(fname);
    lon = ds.variables["lon"][:].data;
    lat = ds.variables["lat"][:].data;
    time = num2date(ds.variables["time"][:],ds.variables["time"].units);

    data = ds.variables[varname][:,:,:];

    if "mask" in ds.variables:
        mask = ds.variables["mask"][:,:].data == 1;
    else:
        print("compute mask for ",varname,": sea point should have at least ",
              minfrac," for valid data tought time")

        if np.isscalar(data.mask):
            mask = np.ones((data.shape[1],data.shape[2]),dtype=np.bool)
        else:
            mask = np.mean(~data.mask,axis=0) > minfrac


        print("mask: sea points ",np.sum(mask))
        print("mask: land points ",np.sum(~mask))

    print("varname ",varname,mask.shape)
    ds.close()

    if np.isscalar(data.mask):
        missing = np.zeros(data.shape,dtype=np.bool)
    else:
        missing = data.mask

    print("data ",data.shape)
    return lon,lat,time,data,missing,mask


def data_generator(lon,lat,time,data_full,missing,
                   train = True,
                   obs_err_std = 1.,
                   jitter_std = 0.05):

    return data_generator_list(lon,lat,time,[data_full],[missing],
                   train = True,
                   obs_err_std = [obs_err_std],
                   jitter_std = [jitter_std])

def data_generator_list(lon,lat,time,data_full,missing,
                   train = True,
                   obs_err_std = [1.],
                   jitter_std = [0.05]):
    """
Return a generator for training (`train = True`) or testing (`train = False`)
the neural network. `obs_err_std` is the error standard deviation of the
observations. The variable `lon` is the longitude in degrees east, `lat` is the
latitude in degrees North, `time` is a numpy datetime vector, `data_full` is a
3-d array with the data and `missing` is a boolean mask where true means the data is
missing. `jitter_std` is the standard deviation of the noise to be added to the
data during training.

The output of this function is `datagen`, `ntime` and `meandata`. `datagen` is a
generator function returning a single image (relative to the mean `meandata`),
`ntime` the number of time instances for training or testing and `meandata` is
the temporal mean of the data.
"""
    sz = data_full[0].shape
    print("sz ",sz)
    ntime = sz[0]
    ndata = len(data_full)

    dayofyear = np.array([d.timetuple().tm_yday for d in time])
    dayofyear_cos = np.cos(dayofyear/365.25)
    dayofyear_sin = np.sin(dayofyear/365.25)

    meandata = [None] * ndata
    data = [None] * ndata

    for i in range(ndata):
        meandata[i] = data_full[i].mean(axis=0,keepdims=True)
        data[i] = data_full[i] - meandata[i]

        if data_full[i].shape != data_full[0].shape:
            raise ArgumentError("shape are not coherent")

    # scaled mean and inverse of error variance for every input data
    # plus lon, lat, cos(time) and sin(time)
    x = np.zeros((sz[0],sz[1],sz[2],2*ndata + 4),dtype="float32")

    for i in range(ndata):
        x[:,:,:,2*i] = data[i].filled(0) / (obs_err_std[i]**2)
        x[:,:,:,2*i+1] = (1-data[i].mask) / (obs_err_std[i]**2)  # error variance

    # scale between -1 and 1
    lon_scaled = 2 * (lon - np.min(lon)) / (np.max(lon) - np.min(lon)) - 1
    lat_scaled = 2 * (lat - np.min(lat)) / (np.max(lat) - np.min(lat)) - 1

    i = 2*ndata
    x[:,:,:,i  ] = lon_scaled.reshape(1,1,len(lon))
    x[:,:,:,i+1] = lat_scaled.reshape(1,len(lat),1)
    x[:,:,:,i+2] = dayofyear_cos.reshape(len(dayofyear_cos),1,1)
    x[:,:,:,i+3] = dayofyear_sin.reshape(len(dayofyear_sin),1,1)

    # generator for data
    def datagen():
        for i in range(ntime):
            xin = np.zeros((sz[1],sz[2],6*ndata + 4),dtype="float32")
            xin[:,:,0:(2*ndata + 4)]  = x[i,:,:,:]

            xin[:,:,(2*ndata + 4):(4*ndata + 4)] = x[max(0,i-1),:,:,0:(2*ndata)] # previous
            xin[:,:,(4*ndata + 4):(6*ndata + 4)] = x[min(ntime-1,i+1),:,:,0:(2*ndata)] # next

            # add missing data during training randomly
            if train:
                #imask = random.randrange(0,missing.shape[0])
                imask = random.randrange(0,ntime)

                for j in range(ndata):
                    selmask = missing[j][imask,:,:]
                    xin[:,:,2*j][selmask] = 0
                    xin[:,:,2*j+1][selmask] = 0

                # add jitter
                for j in range(ndata):
                    xin[:,:,2*j] += jitter_std[j] * np.random.randn(sz[1],sz[2])
                    xin[:,:,2*j + 2*ndata + 4] += jitter_std[j] * np.random.randn(sz[1],sz[2])
                    xin[:,:,2*j + 4*ndata + 4] += jitter_std[j] * np.random.randn(sz[1],sz[2])

            yield (xin,x[i,:,:,0:2])

    return datagen,ntime,meandata[0]


def savesample_old_without_mean(fname,batch_m_rec,batch_σ2_rec,meandata,lon,lat,e,ii,offset):
    fill_value = -9999.
    recdata = batch_m_rec  # + meandata;
    batch_sigma_rec = np.sqrt(batch_σ2_rec)

    if ii == 0:
        # create file
        root_grp = Dataset(fname, 'w', format='NETCDF4')

        # dimensions
        root_grp.createDimension('time', None)
        root_grp.createDimension('lon', len(lon))
        root_grp.createDimension('lat', len(lat))

        # variables
        nc_lon = root_grp.createVariable('lon', 'f4', ('lon',))
        nc_lat = root_grp.createVariable('lat', 'f4', ('lat',))
        nc_meandata = root_grp.createVariable(
            'meandata', 'f4', ('lat','lon'),
            fill_value=fill_value)

        nc_m_rec = root_grp.createVariable(
            'm_rec', 'f4', ('time', 'lat', 'lon'),
            fill_value=fill_value)

        nc_sigma_rec = root_grp.createVariable(
            'sigma_rec', 'f4', ('time', 'lat', 'lon',),
            fill_value=fill_value)

        # data
        nc_lon[:] = lon
        nc_lat[:] = lat
        nc_meandata[:,:] = meandata
    else:
        # append to file
        root_grp = Dataset(fname, 'a')
        nc_m_rec = root_grp.variables['m_rec']
        nc_sigma_rec = root_grp.variables['sigma_rec']

    for n in range(m_rec.shape[0]):
        nc_m_rec[n+offset,:,:] = np.ma.masked_array(
            batch_m_rec[n,:,:],meandata.mask)
        nc_batch_sigma_rec[n+offset,:,:] = np.ma.masked_array(
            batch_sigma_rec[n,:,:],meandata.mask)


    root_grp.close()


def savesample(fname,m_rec,σ2_rec,meandata,lon,lat,e,ii,offset,
               transfun = (identity, identity)):
    fill_value = -9999.
    recdata = transfun[1](m_rec  + meandata)
    # todo apply transfun to sigma_rec

    if transfun[1] == np.exp:
        # relative error
        #sigma_rec = recdata * np.sqrt(σ2_rec)
        sigma_rec = np.sqrt(σ2_rec) # debug
    elif transfun[1] == identity:
        sigma_rec = np.sqrt(σ2_rec)
    else:
        print("warning: sigma_rec is not transformed")
        sigma_rec = np.sqrt(σ2_rec)


    if ii == 0:
        # create file
        root_grp = Dataset(fname, 'w', format='NETCDF4')

        # dimensions
        root_grp.createDimension('time', None)
        root_grp.createDimension('lon', len(lon))
        root_grp.createDimension('lat', len(lat))

        # variables
        nc_lon = root_grp.createVariable('lon', 'f4', ('lon',))
        nc_lat = root_grp.createVariable('lat', 'f4', ('lat',))
        nc_meandata = root_grp.createVariable(
            'meandata', 'f4', ('lat','lon'),
            fill_value=fill_value)

        nc_mean_rec = root_grp.createVariable(
            'mean_rec', 'f4', ('time', 'lat', 'lon'),
            fill_value=fill_value)

        nc_sigma_rec = root_grp.createVariable(
            'sigma_rec', 'f4', ('time', 'lat', 'lon',),
            fill_value=fill_value)

        # data
        nc_lon[:] = lon
        nc_lat[:] = lat
        nc_meandata[:,:] = meandata
    else:
        # append to file
        root_grp = Dataset(fname, 'a')
        nc_mean_rec = root_grp.variables['mean_rec']
        nc_sigma_rec = root_grp.variables['sigma_rec']

    for n in range(m_rec.shape[0]):
#        nc_mean_rec[n+offset,:,:] = np.ma.masked_array(
#            recdata[n,:,:],meandata.mask)
        nc_mean_rec[n+offset,:,:] = np.ma.masked_array(
            recdata[n,:,:],meandata.mask)
        nc_sigma_rec[n+offset,:,:] = np.ma.masked_array(
            sigma_rec[n,:,:],meandata.mask)


    root_grp.close()


# save inversion
def sinv(x, minx = 1e-3):
    return 1 / tf.maximum(x,minx)


def reconstruct(lon,lat,mask,meandata,
                train_datagen,train_len,
                test_datagen,test_len,
                outdir,
                resize_method = tf.image.ResizeMethod.NEAREST_NEIGHBOR,
                epochs = 1000,
                batch_size = 30,
                save_each = 10,
                save_model_each = 500,
                skipconnections = [1,2,3,4],
                dropout_rate_train = 0.3,
                tensorboard = False,
                truth_uncertain = False,
                shuffle_buffer_size = 3*15,
                nvar = 10,
                enc_ksize_internal = [16,24,36,54],
                frac_dense_layer = [0.2],
                clip_grad = 5.0,
                regularization_L2_beta = 0,
<<<<<<< HEAD
                transfun = (identity,identity)
=======
                savesample = savesample
>>>>>>> 60e18adc
):
    """
Train a neural network to reconstruct missing data using the training data set
and periodically run the neural network on the test dataset. The function returns the
filename of the latest reconstruction.

## Parameters

 * `lon`: longitude in degrees East
 * `lat`: latitude in degrees North
 * `mask`:  boolean mask where true means the data location is valid,
e.g. sea points for sea surface temperature.
 * `meandata`: the temporal mean of the data.
 * `train_datagen`: generator function returning a single image for training
 * `train_len`: number of training images
 * `test_datagen`: generator function returning a single image for testing
 * `test_len`: number of testing images
 * `outdir`: output directory

## Optional input arguments

 * `resize_method`: one of the resize methods defined in [TensorFlow](https://www.tensorflow.org/api_docs/python/tf/image/resize_images)
 * `epochs`: number of epochs for training the neural network
 * `batch_size`: size of a mini-batch
 * `save_each`: reconstruct the missing data every `save_each` epoch. Repeated saving is disabled if `save_each` is zero. The last epoch is always saved.
 * `save_model_each`: save a checkpoint of the neural network every
      `save_model_each` epoch
 * `skipconnections`: list of indices of convolutional layers with
     skip-connections
 * `dropout_rate_train`: probability for drop-out during training
 * `tensorboard`: activate tensorboard diagnostics
 * `truth_uncertain`: how certain you are about the perceived truth?
 * `shuffle_buffer_size`: number of images for the shuffle buffer
 * `nvar`: number of input variables
 * `enc_ksize_internal`: kernel sizes for the internal convolutional layers
      (after the input convolutional layer)
 * `clip_grad`: clip gradient to a maximum L2-norm.
 * `regularization_L2_beta`: scalar to enforce L2 regularization on the weight
"""

    print("regularization_L2_beta ",regularization_L2_beta)
    print("enc_ksize_internal ",enc_ksize_internal)
    print("nvar ",nvar)

    enc_ksize = [nvar] + enc_ksize_internal

    if not os.path.isdir(outdir):
        os.mkdir(outdir)

    jmax,imax = mask.shape

    sess = tf.Session()

    # Repeat the input indefinitely.
    # training dataset iterator
    train_dataset = tf.data.Dataset.from_generator(
        train_datagen, (tf.float32,tf.float32),
        (tf.TensorShape([jmax,imax,nvar]),tf.TensorShape([jmax,imax,2]))).repeat().shuffle(shuffle_buffer_size).batch(batch_size)
        #(tf.TensorShape([None,None,nvar]),tf.TensorShape([None,None,2]))).repeat().shuffle(shuffle_buffer_size).batch(batch_size)

    train_iterator = train_dataset.make_one_shot_iterator()
    train_iterator_handle = sess.run(train_iterator.string_handle())

    # test dataset without added clouds
    # must be reinitializable
    test_dataset = tf.data.Dataset.from_generator(
        test_datagen, (tf.float32,tf.float32),
        (tf.TensorShape([jmax,imax,nvar]),tf.TensorShape([jmax,imax,2]))).batch(batch_size)

    test_iterator = tf.data.Iterator.from_structure(test_dataset.output_types,
                                                    test_dataset.output_shapes)
    test_iterator_init_op = test_iterator.make_initializer(test_dataset)

    test_iterator_handle = sess.run(test_iterator.string_handle())

    handle = tf.placeholder(tf.string, shape=[], name = "handle_name_iterator")
    iterator = tf.data.Iterator.from_string_handle(
            handle, train_iterator.output_types, output_shapes = train_iterator.output_shapes)


    inputs_,xtrue = iterator.get_next()



    # Encoder

    enc_nlayers = len(enc_ksize)
    enc_conv = [None] * enc_nlayers
    enc_avgpool = [None] * enc_nlayers

    enc_avgpool[0] = inputs_

    for l in range(1,enc_nlayers):
        enc_conv[l] = tf.layers.conv2d(enc_avgpool[l-1],
                                       enc_ksize[l],
                                       (3,3),
                                       padding='same',
                                       activation=tf.nn.leaky_relu)
        print("encoder: output size of convolutional layer: ",l,enc_conv[l].shape)

        enc_avgpool[l] = tf.layers.average_pooling2d(enc_conv[l],
                                                     (2,2),
                                                     (2,2),
                                                     padding='same')

        print("encoder: output size of pooling layer: ",l,enc_avgpool[l].shape)

        enc_last = enc_avgpool[-1]

    # default is no drop-out
    dropout_rate = tf.placeholder_with_default(0.0, shape=())

    if len(frac_dense_layer) == 0:
        dense_2d = enc_last
    else:
        # Dense Layers
        ndensein = enc_last.shape[1:].num_elements()
        print("ndensein ",ndensein)

        avgpool_flat = tf.reshape(enc_last, [-1, ndensein])

        # number of output units for the dense layers
        dense_units = [floor(ndensein*frac) for frac in frac_dense_layer + list(reversed(frac_dense_layer[:-1]))]
        # last dense layer must give again the same number as input units
        dense_units.append(ndensein)

        dense = [None] * (4*len(frac_dense_layer)+1)
        dense[0] = avgpool_flat

        for i in range(2*len(frac_dense_layer)):
            dense[2*i+1] = tf.layers.dense(inputs=dense[2*i],
                                           units=dense_units[i],
                                           activation=tf.nn.relu)
            print("dense layer: output units: ",i,dense[2*i+1].shape)
            dense[2*i+2] = tf.layers.dropout(inputs=dense[2*i+1], rate=dropout_rate)

        dense_2d = tf.reshape(dense[-1], tf.shape(enc_last))

    ### Decoder
    dec_conv = [None] * enc_nlayers
    dec_upsample = [None] * enc_nlayers

    dec_conv[0] = dense_2d

    for l in range(1,enc_nlayers):
        l2 = enc_nlayers-l

        dec_upsample[l] = tf.image.resize_images(
            dec_conv[l-1],
            tf.shape(enc_conv[l2])[1:3],
            method=resize_method)
        print("decoder: output size of upsample layer: ",l,dec_upsample[l].shape)

        # short-cut
        if l in skipconnections:
            print("skip connection at ",l)
            dec_upsample[l] = tf.concat([dec_upsample[l],enc_avgpool[l2-1]],3)
            print("decoder: output size of concatenation: ",l,dec_upsample[l].shape)

        dec_conv[l] = tf.layers.conv2d(
            dec_upsample[l],
            enc_ksize[l2-1],
            (3,3),
            padding='same',
            activation=tf.nn.leaky_relu)

        print("decoder: output size of convolutional layer: ",l,dec_conv[l].shape)

    # last layer of decoder
    xrec = dec_conv[-1]

    loginvσ2_rec = xrec[:,:,:,1]
    invσ2_rec = tf.exp(tf.minimum(loginvσ2_rec,10))
    σ2_rec = sinv(invσ2_rec)
    m_rec = xrec[:,:,:,0] * σ2_rec


    σ2_true = sinv(xtrue[:,:,:,1])
    m_true = xtrue[:,:,:,0] * σ2_true
    σ2_in = sinv(inputs_[:,:,:,1])
    m_in = inputs_[:,:,:,0] * σ2_in


    difference = m_rec - m_true

    mask_issea = tf.placeholder(
        tf.float32,
        shape = (mask.shape[0], mask.shape[1]),
        name = "mask_issea")

    # 1 if measurement
    # 0 if no measurement (cloud or land for SST)
    mask_noncloud = tf.cast(tf.math.logical_not(tf.equal(xtrue[:,:,:,1], 0)),
                            xtrue.dtype)

    n_noncloud = tf.reduce_sum(mask_noncloud)

    if truth_uncertain:
        # KL divergence between two univariate Gaussians p and q
        # p ~ N(σ2_1,\mu_1)
        # q ~ N(σ2_2,\mu_2)
        #
        # 2 KL(p,q) = log(σ2_2/σ2_1) + (σ2_1 + (\mu_1 - \mu_2)^2)/(σ2_2) - 1
        # 2 KL(p,q) = log(σ2_2) - log(σ2_1) + (σ2_1 + (\mu_1 - \mu_2)^2)/(σ2_2) - 1
        # 2 KL(p_true,q_rec) = log(σ2_rec/σ2_true) + (σ2_true + (\mu_rec - \mu_true)^2)/(σ2_rec) - 1

        cost = (tf.reduce_sum(tf.multiply(
            tf.log(σ2_rec/σ2_true) + (σ2_true + difference**2) / σ2_rec,mask_noncloud))) / n_noncloud
    else:
        cost = (tf.reduce_sum(tf.multiply(tf.log(σ2_rec),mask_noncloud)) +
            tf.reduce_sum(tf.multiply(difference**2 / σ2_rec,mask_noncloud))) / n_noncloud


    # L2 regularization of weights
    if regularization_L2_beta != 0:
        trainable_variables   = tf.trainable_variables()
        lossL2 = tf.add_n([ tf.nn.l2_loss(v) for v in trainable_variables
                            if 'bias' not in v.name ]) * regularization_L2_beta
        cost = cost + lossL2

    RMS = tf.sqrt(tf.reduce_sum(tf.multiply(difference**2,mask_noncloud))
                  / n_noncloud)

    # to debug
    # cost = RMS

    if tensorboard:
        with tf.name_scope('Validation'):
            tf.summary.scalar('RMS', RMS)
            tf.summary.scalar('cost', cost)
            tf.summary.image("m_rec",tf.expand_dims(
                tf.reverse(tf.multiply(m_rec,mask_issea),[1]),-1))
            tf.summary.image("m_true",tf.expand_dims(
                tf.reverse(tf.multiply(m_true,mask_issea),[1]),-1))
            tf.summary.image("sigma2_rec",tf.expand_dims(
                tf.reverse(tf.multiply(σ2_rec,mask_issea),[1]),-1))

    # parameters for Adam optimizer (default values)
    #learning_rate = 1e-3
    beta1 = 0.9
    beta2 = 0.999
    epsilon = 1e-08

    # global_step = tf.Variable(0, trainable=False)
    # starter_learning_rate = 1e-3
    # learning_rate = tf.train.exponential_decay(starter_learning_rate,
    #                                                      global_step,
    #                                                      50, 0.96, staircase=True)

    learning_rate = tf.placeholder(tf.float32, shape=[])

    optimizer = tf.train.AdamOptimizer(learning_rate,beta1,beta2,epsilon)
    gradients, variables = zip(*optimizer.compute_gradients(cost))
    gradients, _ = tf.clip_by_global_norm(gradients, clip_grad)
    opt = optimizer.apply_gradients(zip(gradients, variables))

    # Passing global_step to minimize() will increment it at each step.
    # opt = (
    #     tf.train.GradientDescentOptimizer(learning_rate)
    #     .minimize(cost, global_step=global_step)
    # )

    # optimize = tf.train.GradientDescentOptimizer(learning_rate).minimize(cost, global_step=global_step)


    dt_start = datetime.now()
    print(dt_start)

    if tensorboard:
        merged = tf.summary.merge_all()
        train_writer = tf.summary.FileWriter(outdir + '/train',
                                          sess.graph)
        test_writer = tf.summary.FileWriter(outdir + '/test')
    else:
        # unused
        merged = tf.constant(0.0, shape=[1], dtype="float32")

    index = 0

    print("init")
    sess.run(tf.global_variables_initializer())
    logger.debug('init done')

    saver = tf.train.Saver()

    # final output file name
    fname = None

    # loop over epochs
    for e in range(epochs):

        # loop over training datasets
        for ii in range(ceil(train_len / batch_size)):

            # run a single step of the optimizer
            #logger.debug(f'running {ii}')
            summary, batch_cost, batch_RMS, bs, batch_learning_rate, _ = sess.run(
                [merged, cost, RMS, mask_noncloud, learning_rate, opt],feed_dict={
                    handle: train_iterator_handle,
                    mask_issea: mask,
                    learning_rate: 1e-3 * (0.99 ** e),
                    dropout_rate: dropout_rate_train})

            #logger.debug('running done')

            if tensorboard:
                train_writer.add_summary(summary, index)

            index += 1

            #if ii % 20 == 0:
            if ii % 1 == 0:
                print("Epoch: {}/{}...".format(e+1, epochs),
                      "Training loss: {:.4f}".format(batch_cost),
                      "RMS: {:.4f}".format(batch_RMS), batch_learning_rate )

        if (e == epochs-1) or ((save_each > 0) and (e % save_each == 0)):
            print("Save output",e)

            timestr = datetime.now().strftime("%Y-%m-%dT%H%M%S")
            fname = os.path.join(outdir,"data-{}.nc".format(timestr))

            # reset test iterator, so that we start from the beginning
            sess.run(test_iterator_init_op)

            for ii in range(ceil(test_len / batch_size)):
                summary, batch_cost,batch_RMS,batch_m_rec,batch_σ2_rec = sess.run(
                    [merged, cost,RMS,m_rec,σ2_rec],
                    feed_dict = { handle: test_iterator_handle,
                                  mask_issea: mask })

                # time instances already written
                offset = ii*batch_size
                savesample(fname,batch_m_rec,batch_σ2_rec,meandata,lon,lat,e,ii,
                           offset, transfun = transfun)

        if (save_model_each > 0) and (e % save_model_each == 0):
            save_path = saver.save(sess, os.path.join(
                outdir,"model-{:03d}.ckpt".format(e+1)))

    # free all resources associated with the session
    sess.close()

    dt_end = datetime.now()
    print(dt_end)
    print(dt_end - dt_start)

    return fname

def reconstruct_gridded_nc(filename,varname,outdir,
                           jitter_std = 0.05,
                           transfun = (identity, identity),
                           **kwargs):
    """
Train a neural network to reconstruct missing data from the NetCDF variable
`varname` in the NetCDF file `filename`. Results are saved in the output
directory `outdir`. `jitter_std` is the standard deviation of the noise to be
added to the data during training.
See `DINCAE.reconstruct` for other keyword arguments and
`DINCAE.load_gridded_nc` for the NetCDF format.

"""
    lon,lat,time,data,missing,mask = load_gridded_nc(filename,varname)

    data_trans = transfun[0](data)

    train_datagen,train_len,meandata = data_generator(
        lon,lat,time,data_trans,missing,
        jitter_std = jitter_std)
    test_datagen,test_len,test_meandata = data_generator(
        lon,lat,time,data_trans,missing,
        train = False)

    reconstruct(
        lon,lat,mask,meandata,
        train_datagen,train_len,
        test_datagen,test_len,
        outdir,
        transfun = transfun,
        **kwargs)



def reconstruct_gridded_files(fields,outdir,
                           jitter_std = 0.05,
                           **kwargs):
    """
Train a neural network to reconstruct missing data from the NetCDF variable
`varname` in the NetCDF file `filename`. Results are saved in the output
directory `outdir`. `jitter_std` is the standard deviation of the noise to be
added to the data during training.
See `DINCAE.reconstruct` for other keyword arguments and
`DINCAE.load_gridded_nc` for the NetCDF format.

"""

    data_full = [None] * len(fields)
    missing = [None] * len(fields)
    jitter_std = [None] * len(fields)
    transfun = [None] * len(fields)
    varnames = [None] * len(fields)
    obs_err_std = [1] * len(fields) # value is irrelevant
    lon = []
    lat = []
    time = []

    for (i,field) in enumerate(fields):
        transfun[i] = field["transfun"]
        varnames[i] = field["varname"]

        field["lon"],field["lat"],field["time"],field["data"],field["missing"],field["mask"] = load_gridded_nc(field["filename"],field["varname"])

        data_full[i] = field["transfun"][0](field["data"])

        print("typeof- ",type(field["data"]))
        print("typeof ",type(data_full[i]))

        missing[i] = field["missing"]
        jitter_std[i] = field.get("jitter_std",0)

    lon = fields[0]["lon"]
    lat = fields[0]["lat"]
    time = fields[0]["time"]
    mask = fields[0]["mask"]

    ndata = len(fields)
    # 6 is 2 (mean/sigma^2 and 1/sigma2) * 3 (previous, current and next)
    nvar = 6*ndata + 4

    train_datagen,train_len,meandata = data_generator_list(
        lon,lat,time,data_full,missing,
        obs_err_std = obs_err_std,
        jitter_std = jitter_std)
    test_datagen,test_len,test_meandata = data_generator_list(
        lon,lat,time,data_full,missing,
        obs_err_std = obs_err_std,
        train = False)


    reconstruct(
        lon,lat,mask,meandata,
        train_datagen,train_len,
        test_datagen,test_len,
        outdir,
        transfun = transfun[0],
        nvar = nvar,
        **kwargs)

#  LocalWords:  DINCAE Convolutional MERCHANTABILITY gridded
#  LocalWords:  TensorBoard stddev varname NetCDF fname lon numpy datetime
#  LocalWords:  boolean netcdf FillValue obs_err_std datagen ntime meandata<|MERGE_RESOLUTION|>--- conflicted
+++ resolved
@@ -360,11 +360,8 @@
                 frac_dense_layer = [0.2],
                 clip_grad = 5.0,
                 regularization_L2_beta = 0,
-<<<<<<< HEAD
-                transfun = (identity,identity)
-=======
+                transfun = (identity,identity),
                 savesample = savesample
->>>>>>> 60e18adc
 ):
     """
 Train a neural network to reconstruct missing data using the training data set
