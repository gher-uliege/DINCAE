#!/usr/bin/env python3
# -*- coding: utf-8 -*-

# DINCAE: Data-Interpolating Convolutional Auto-Encoder
# Copyright (C) 2019 Alexander Barth
#
# This file is part of DINCAE.

# DINCAE is free software: you can redistribute it and/or modify
# it under the terms of the GNU General Public License as published by
# the Free Software Foundation, either version 2 of the License, or
# (at your option) any later version.

# DINCAE is distributed in the hope that it will be useful,
# but WITHOUT ANY WARRANTY; without even the implied warranty of
# MERCHANTABILITY or FITNESS FOR A PARTICULAR PURPOSE.  See the
# GNU General Public License for more details.

# You should have received a copy of the GNU General Public License
# along with DINCAE. If not, see <http://www.gnu.org/licenses/>.

"""
DINCAE (Data-Interpolating Convolutional Auto-Encoder) is a neural network to
reconstruct missing data in satellite observations.

For most application it is sufficient to call the function
`DINCAE.reconstruct_gridded_nc` directly.

The code is available at:
[https://github.com/gher-ulg/DINCAE](https://github.com/gher-ulg/DINCAE)
"""
import os
import random
from math import ceil, floor
from netCDF4 import Dataset, num2date
import numpy as np
import tensorflow as tf
from datetime import datetime
import logging

logger = logging.getLogger('root')
FORMAT = "[%(filename)s:%(lineno)s - %(funcName)20s() ] %(message)s"
logging.basicConfig(format=FORMAT)
logger.setLevel(logging.DEBUG)


__all__ = ["reconstruct","load_gridded_nc","data_generator","reconstruct_gridded_nc"]

def variable_summaries(var):
    """
Attach several diagnostics (mean, std. dev., ..) of the variable `var`
summaries to a Tensor graph (for TensorBoard visualization)
"""
    with tf.name_scope('summaries'):
      mean = tf.reduce_mean(var)
      tf.summary.scalar('mean', mean)
      with tf.name_scope('stddev'):
        stddev = tf.sqrt(tf.reduce_mean(tf.square(var - mean)))
      tf.summary.scalar('stddev', stddev)
      tf.summary.scalar('max', tf.reduce_max(var))
      tf.summary.scalar('min', tf.reduce_min(var))
      tf.summary.histogram('histogram', var)


def load_gridded_nc(fname,varname):
    """
Load the variable `varname` from the NetCDF file `fname`. The variable `lon` is
the longitude in degrees east, `lat` is the latitude in degrees North, `time` is
a numpy datetime vector, `data_full` is a 3-d array with the data, `missing`
is a boolean mask where true means the data is missing and `mask` is a boolean mask
where true means the data location is valid, e.g. sea points for sea surface temperature.

At the bare-minimum a NetCDF file should have the following variables and
attributes:


    netcdf file.nc {
    dimensions:
            time = UNLIMITED ; // (5266 currently)
            lat = 112 ;
            lon = 112 ;
    variables:
            double lon(lon) ;
            double lat(lat) ;
            double time(time) ;
                    time:units = "days since 1900-01-01 00:00:00" ;
            int mask(lat, lon) ;
            float SST(time, lat, lon) ;
                    SST:_FillValue = -9999.f ;
    }

"""
    ds = Dataset(fname);
    lon = ds.variables["lon"][:].data;
    lat = ds.variables["lat"][:].data;
    time = num2date(ds.variables["time"][:],ds.variables["time"].units);

    data = ds.variables[varname][:,:,:];
    mask = ds.variables["mask"][:,:].data == 1;

    ds.close()
    missing = data.mask

    return lon,lat,time,data,missing,mask


def data_generator(lon,lat,time,data_full,missing,
                   train = True,
                   obs_err_std = 1.,
                   jitter_std = 0.05):
    """
Return a generator for training (`train = True`) or testing (`train = False`)
the neural network. `obs_err_std` is the error standard deviation of the
observations. The variable `lon` is the longitude in degrees east, `lat` is the
latitude in degrees North, `time` is a numpy datetime vector, `data_full` is a
3-d array with the data and `missing` is a boolean mask where true means the data is
missing. `jitter_std` is the standard deviation of the noise to be added to the
data during training.

The output of this function is `datagen`, `ntime` and `meandata`. `datagen` is a
generator function returning a single image (relative to the mean `meandata`),
`ntime` the number of time instances for training or testing and `meandata` is
the temporal mean of the data.
"""
    ntime = data_full.shape[0]

    meandata = data_full.mean(axis=0,keepdims=True)

    dayofyear = np.array([d.timetuple().tm_yday for d in time])
    dayofyear_cos = np.cos(dayofyear/365.25)
    dayofyear_sin = np.sin(dayofyear/365.25)


    data = data_full - meandata

    sz = data.shape

    # number of time instances, must be odd
    ntime_win = 5
    x = np.zeros((sz[0],sz[1],sz[2],6),dtype="float32")

    x[:,:,:,1] = (1-data.mask) / (obs_err_std**2)  # error variance
    x[:,:,:,0] = data.filled(0) / (obs_err_std**2)

    # scale between -1 and 1
    lon_scaled = 2 * (lon - np.min(lon)) / (np.max(lon) - np.min(lon)) - 1
    lat_scaled = 2 * (lat - np.min(lat)) / (np.max(lat) - np.min(lat)) - 1

    x[:,:,:,2] = lon_scaled.reshape(1,1,len(lon))
    x[:,:,:,3] = lat_scaled.reshape(1,len(lat),1)
    x[:,:,:,4] = dayofyear_cos.reshape(len(dayofyear_cos),1,1)
    x[:,:,:,5] = dayofyear_sin.reshape(len(dayofyear_sin),1,1)

    nvar = 6+2*(ntime_win-1)

    # generator for data
    def datagen():
        for i in range(data.shape[0]):
            xin = np.zeros((sz[1],sz[2],nvar),dtype="float32")
            xin[:,:,0:6]  = x[i,:,:,:]

            for time_index in range(0,ntime_win):
                # nn is centered on the current time, e.g. -1 (past), 0 (present), 1 (future)
                nn = time_index - (ntime_win//2)
                # current time is already included, skip it
                if nn != 0:
                    i_clamped = min(data.shape[0]-1,max(0,i+nn))
                    xin[:,:,(6+time_index):(8+time_index)] = x[i_clamped,:,:,0:2]


            # add missing data during training randomly
            if train:
                imask = random.randrange(0,missing.shape[0])
                selmask = missing[imask,:,:]

                xin[:,:,0][selmask] = 0
                xin[:,:,1][selmask] = 0

                # add jitter
                xin[:,:,0] = xin[:,:,0] + jitter_std * np.random.randn(sz[1],sz[2])
                xin[:,:,6] = xin[:,:,6] + jitter_std * np.random.randn(sz[1],sz[2])
                xin[:,:,8] = xin[:,:,8] + jitter_std * np.random.randn(sz[1],sz[2])

            yield (xin,x[i,:,:,0:2])

    return datagen,nvar,data.shape[0],meandata


def savesample_old(fname,batch_m_rec,batch_σ2_rec,meandata,lon,lat,e,ii,offset):
    fill_value = -9999.
    recdata = batch_m_rec  # + meandata;
    batch_sigma_rec = np.sqrt(batch_σ2_rec)

    if ii == 0:
        # create file
        root_grp = Dataset(fname, 'w', format='NETCDF4')

        # dimensions
        root_grp.createDimension('time', None)
        root_grp.createDimension('lon', len(lon))
        root_grp.createDimension('lat', len(lat))

        # variables
        nc_lon = root_grp.createVariable('lon', 'f4', ('lon',))
        nc_lat = root_grp.createVariable('lat', 'f4', ('lat',))
        nc_meandata = root_grp.createVariable(
            'meandata', 'f4', ('lat','lon'),
            fill_value=fill_value)

        nc_m_rec = root_grp.createVariable(
            'm_rec', 'f4', ('time', 'lat', 'lon'),
            fill_value=fill_value)

        nc_sigma_rec = root_grp.createVariable(
            'sigma_rec', 'f4', ('time', 'lat', 'lon',),
            fill_value=fill_value)

        # data
        nc_lon[:] = lon
        nc_lat[:] = lat
        nc_meandata[:,:] = meandata
    else:
        # append to file
        root_grp = Dataset(fname, 'a')
        nc_m_rec = root_grp.variables['m_rec']
        nc_sigma_rec = root_grp.variables['sigma_rec']

    for n in range(m_rec.shape[0]):
        nc_m_rec[n+offset,:,:] = np.ma.masked_array(
            batch_m_rec[n,:,:],meandata.mask)
        nc_batch_sigma_rec[n+offset,:,:] = np.ma.masked_array(
            batch_sigma_rec[n,:,:],meandata.mask)


    root_grp.close()


def savesample(fname,m_rec,σ2_rec,meandata,lon,lat,e,ii,offset):
    fill_value = -9999.
    recdata = m_rec  + meandata;
    sigma_rec = np.sqrt(σ2_rec)

    if ii == 0:
        # create file
        root_grp = Dataset(fname, 'w', format='NETCDF4')

        # dimensions
        root_grp.createDimension('time', None)
        root_grp.createDimension('lon', len(lon))
        root_grp.createDimension('lat', len(lat))

        # variables
        nc_lon = root_grp.createVariable('lon', 'f4', ('lon',))
        nc_lat = root_grp.createVariable('lat', 'f4', ('lat',))
        nc_meandata = root_grp.createVariable(
            'meandata', 'f4', ('lat','lon'),
            fill_value=fill_value)

        nc_mean_rec = root_grp.createVariable(
            'mean_rec', 'f4', ('time', 'lat', 'lon'),
            fill_value=fill_value)

        nc_sigma_rec = root_grp.createVariable(
            'sigma_rec', 'f4', ('time', 'lat', 'lon',),
            fill_value=fill_value)

        # data
        nc_lon[:] = lon
        nc_lat[:] = lat
        nc_meandata[:,:] = meandata
    else:
        # append to file
        root_grp = Dataset(fname, 'a')
        nc_mean_rec = root_grp.variables['mean_rec']
        nc_sigma_rec = root_grp.variables['sigma_rec']

    for n in range(m_rec.shape[0]):
        nc_mean_rec[n+offset,:,:] = np.ma.masked_array(
            recdata[n,:,:],meandata.mask)
        nc_sigma_rec[n+offset,:,:] = np.ma.masked_array(
            sigma_rec[n,:,:],meandata.mask)


    root_grp.close()


# save inversion
def sinv(x, minx = 1e-3):
    return 1 / tf.maximum(x,minx)


def reconstruct(lon,lat,mask,meandata,
                train_datagen,train_len,
                test_datagen,test_len,
                outdir,
                resize_method = tf.image.ResizeMethod.NEAREST_NEIGHBOR,
                epochs = 1000,
                batch_size = 30,
                save_each = 10,
                save_model_each = 500,
                skipconnections = [1,2,3,4],
                dropout_rate_train = 0.3,
                tensorboard = False,
                truth_uncertain = False,
                shuffle_buffer_size = 3*15,
                nvar = 10,
                enc_ksize_internal = [16,24,36,54],
                frac_dense_layer = [0.2],
                clip_grad = 5.0,
                regularization_L2_beta = 0,
<<<<<<< HEAD
                savesample = savesample
=======
                iseed = None
>>>>>>> 051e3814
):
    """
Train a neural network to reconstruct missing data using the training data set
and periodically run the neural network on the test dataset. The function returns the
filename of the latest reconstruction.

## Parameters

 * `lon`: longitude in degrees East
 * `lat`: latitude in degrees North
 * `mask`:  boolean mask where true means the data location is valid,
e.g. sea points for sea surface temperature.
 * `meandata`: the temporal mean of the data.
 * `train_datagen`: generator function returning a single image for training
 * `train_len`: number of training images
 * `test_datagen`: generator function returning a single image for testing
 * `test_len`: number of testing images
 * `outdir`: output directory

## Optional input arguments

 * `resize_method`: one of the resize methods defined in [TensorFlow](https://www.tensorflow.org/api_docs/python/tf/image/resize_images)
 * `epochs`: number of epochs for training the neural network
 * `batch_size`: size of a mini-batch
 * `save_each`: reconstruct the missing data every `save_each` epoch. Repeated saving is disabled if `save_each` is zero. The last epoch is always saved.
 * `save_model_each`: save a checkpoint of the neural network every
      `save_model_each` epoch
 * `skipconnections`: list of indices of convolutional layers with
     skip-connections
 * `dropout_rate_train`: probability for drop-out during training
 * `tensorboard`: activate tensorboard diagnostics
 * `truth_uncertain`: how certain you are about the perceived truth?
 * `shuffle_buffer_size`: number of images for the shuffle buffer
 * `nvar`: number of input variables
 * `enc_ksize_internal`: kernel sizes for the internal convolutional layers
      (after the input convolutional layer)
 * `clip_grad`: clip gradient to a maximum L2-norm.
 * `regularization_L2_beta`: scalar to enforce L2 regularization on the weight
"""

<<<<<<< HEAD
    print("regularization_L2_beta ",regularization_L2_beta)
    print("enc_ksize_internal ",enc_ksize_internal)
    print("nvar ",nvar)

=======
    if iseed != None:
        np.random.seed(iseed)
        tf.set_random_seed(np.random.randint(0,2**32-1))
        random.seed(np.random.randint(0,2**32-1))

    print("regularization_L2_beta ",regularization_L2_beta)
    print("enc_ksize_internal ",enc_ksize_internal)
>>>>>>> 051e3814
    enc_ksize = [nvar] + enc_ksize_internal

    if not os.path.isdir(outdir):
        os.mkdir(outdir)

    jmax,imax = mask.shape

    sess = tf.Session()

    # Repeat the input indefinitely.
    # training dataset iterator
    train_dataset = tf.data.Dataset.from_generator(
        train_datagen, (tf.float32,tf.float32),
        (tf.TensorShape([jmax,imax,nvar]),tf.TensorShape([jmax,imax,2]))).repeat().shuffle(shuffle_buffer_size).batch(batch_size)
        #(tf.TensorShape([None,None,nvar]),tf.TensorShape([None,None,2]))).repeat().shuffle(shuffle_buffer_size).batch(batch_size)

    train_iterator = train_dataset.make_one_shot_iterator()
    train_iterator_handle = sess.run(train_iterator.string_handle())

    # test dataset without added clouds
    # must be reinitializable
    test_dataset = tf.data.Dataset.from_generator(
        test_datagen, (tf.float32,tf.float32),
        (tf.TensorShape([jmax,imax,nvar]),tf.TensorShape([jmax,imax,2]))).batch(batch_size)

    test_iterator = tf.data.Iterator.from_structure(test_dataset.output_types,
                                                    test_dataset.output_shapes)
    test_iterator_init_op = test_iterator.make_initializer(test_dataset)

    test_iterator_handle = sess.run(test_iterator.string_handle())

    handle = tf.placeholder(tf.string, shape=[], name = "handle_name_iterator")
    iterator = tf.data.Iterator.from_string_handle(
            handle, train_iterator.output_types, output_shapes = train_iterator.output_shapes)


    inputs_,xtrue = iterator.get_next()



    # Encoder

    enc_nlayers = len(enc_ksize)
    enc_conv = [None] * enc_nlayers
    enc_avgpool = [None] * enc_nlayers

    enc_avgpool[0] = inputs_

    for l in range(1,enc_nlayers):
        enc_conv[l] = tf.layers.conv2d(enc_avgpool[l-1],
                                       enc_ksize[l],
                                       (3,3),
                                       padding='same',
                                       activation=tf.nn.leaky_relu)
        print("encoder: output size of convolutional layer: ",l,enc_conv[l].shape)

        enc_avgpool[l] = tf.layers.average_pooling2d(enc_conv[l],
                                                     (2,2),
                                                     (2,2),
                                                     padding='same')

        print("encoder: output size of pooling layer: ",l,enc_avgpool[l].shape)

        enc_last = enc_avgpool[-1]

    # default is no drop-out
    dropout_rate = tf.placeholder_with_default(0.0, shape=())

    if len(frac_dense_layer) == 0:
        dense_2d = enc_last
    else:
        # Dense Layers
        ndensein = enc_last.shape[1:].num_elements()
        print("ndensein ",ndensein)

        avgpool_flat = tf.reshape(enc_last, [-1, ndensein])

        # number of output units for the dense layers
        dense_units = [floor(ndensein*frac) for frac in frac_dense_layer + list(reversed(frac_dense_layer[:-1]))]
        # last dense layer must give again the same number as input units
        dense_units.append(ndensein)

        dense = [None] * (4*len(frac_dense_layer)+1)
        dense[0] = avgpool_flat

        for i in range(2*len(frac_dense_layer)):
            dense[2*i+1] = tf.layers.dense(inputs=dense[2*i],
                                           units=dense_units[i],
                                           activation=tf.nn.relu)
            print("dense layer: output units: ",i,dense[2*i+1].shape)
            dense[2*i+2] = tf.layers.dropout(inputs=dense[2*i+1], rate=dropout_rate)

        dense_2d = tf.reshape(dense[-1], tf.shape(enc_last))

    ### Decoder
    dec_conv = [None] * enc_nlayers
    dec_upsample = [None] * enc_nlayers

    dec_conv[0] = dense_2d

    for l in range(1,enc_nlayers):
        l2 = enc_nlayers-l

        dec_upsample[l] = tf.image.resize_images(
            dec_conv[l-1],
            tf.shape(enc_conv[l2])[1:3],
            method=resize_method)
        print("decoder: output size of upsample layer: ",l,dec_upsample[l].shape)

        # short-cut
        if l in skipconnections:
            print("skip connection at ",l)
            dec_upsample[l] = tf.concat([dec_upsample[l],enc_avgpool[l2-1]],3)
            print("decoder: output size of concatenation: ",l,dec_upsample[l].shape)

        dec_conv[l] = tf.layers.conv2d(
            dec_upsample[l],
            enc_ksize[l2-1],
            (3,3),
            padding='same',
            activation=tf.nn.leaky_relu)

        print("decoder: output size of convolutional layer: ",l,dec_conv[l].shape)

    # last layer of decoder
    xrec = dec_conv[-1]

    loginvσ2_rec = xrec[:,:,:,1]
    invσ2_rec = tf.exp(tf.minimum(loginvσ2_rec,10))
    σ2_rec = sinv(invσ2_rec)
    m_rec = xrec[:,:,:,0] * σ2_rec


    σ2_true = sinv(xtrue[:,:,:,1])
    m_true = xtrue[:,:,:,0] * σ2_true
    σ2_in = sinv(inputs_[:,:,:,1])
    m_in = inputs_[:,:,:,0] * σ2_in


    difference = m_rec - m_true

    mask_issea = tf.placeholder(
        tf.float32,
        shape = (mask.shape[0], mask.shape[1]),
        name = "mask_issea")

    # 1 if measurement
    # 0 if no measurement (cloud or land for SST)
    mask_noncloud = tf.cast(tf.math.logical_not(tf.equal(xtrue[:,:,:,1], 0)),
                            xtrue.dtype)

    n_noncloud = tf.reduce_sum(mask_noncloud)

    if truth_uncertain:
        # KL divergence between two univariate Gaussians p and q
        # p ~ N(σ2_1,\mu_1)
        # q ~ N(σ2_2,\mu_2)
        #
        # 2 KL(p,q) = log(σ2_2/σ2_1) + (σ2_1 + (\mu_1 - \mu_2)^2)/(σ2_2) - 1
        # 2 KL(p,q) = log(σ2_2) - log(σ2_1) + (σ2_1 + (\mu_1 - \mu_2)^2)/(σ2_2) - 1
        # 2 KL(p_true,q_rec) = log(σ2_rec/σ2_true) + (σ2_true + (\mu_rec - \mu_true)^2)/(σ2_rec) - 1

        cost = (tf.reduce_sum(tf.multiply(
            tf.log(σ2_rec/σ2_true) + (σ2_true + difference**2) / σ2_rec,mask_noncloud))) / n_noncloud
    else:
        cost = (tf.reduce_sum(tf.multiply(tf.log(σ2_rec),mask_noncloud)) +
            tf.reduce_sum(tf.multiply(difference**2 / σ2_rec,mask_noncloud))) / n_noncloud


    # L2 regularization of weights
    if regularization_L2_beta != 0:
        trainable_variables   = tf.trainable_variables()
        lossL2 = tf.add_n([ tf.nn.l2_loss(v) for v in trainable_variables
                            if 'bias' not in v.name ]) * regularization_L2_beta
        cost = cost + lossL2

    RMS = tf.sqrt(tf.reduce_sum(tf.multiply(difference**2,mask_noncloud))
                  / n_noncloud)

    # to debug
    # cost = RMS

    if tensorboard:
        with tf.name_scope('Validation'):
            tf.summary.scalar('RMS', RMS)
            tf.summary.scalar('cost', cost)
            tf.summary.image("m_rec",tf.expand_dims(
                tf.reverse(tf.multiply(m_rec,mask_issea),[1]),-1))
            tf.summary.image("m_true",tf.expand_dims(
                tf.reverse(tf.multiply(m_true,mask_issea),[1]),-1))
            tf.summary.image("sigma2_rec",tf.expand_dims(
                tf.reverse(tf.multiply(σ2_rec,mask_issea),[1]),-1))

    # parameters for Adam optimizer (default values)
    #learning_rate = 1e-3
    beta1 = 0.9
    beta2 = 0.999
    epsilon = 1e-08

    # global_step = tf.Variable(0, trainable=False)
    # starter_learning_rate = 1e-3
    # learning_rate = tf.train.exponential_decay(starter_learning_rate,
    #                                                      global_step,
    #                                                      50, 0.96, staircase=True)

    learning_rate = tf.placeholder(tf.float32, shape=[])

    optimizer = tf.train.AdamOptimizer(learning_rate,beta1,beta2,epsilon)
    gradients, variables = zip(*optimizer.compute_gradients(cost))
    gradients, _ = tf.clip_by_global_norm(gradients, clip_grad)
    opt = optimizer.apply_gradients(zip(gradients, variables))

    # Passing global_step to minimize() will increment it at each step.
    # opt = (
    #     tf.train.GradientDescentOptimizer(learning_rate)
    #     .minimize(cost, global_step=global_step)
    # )

    # optimize = tf.train.GradientDescentOptimizer(learning_rate).minimize(cost, global_step=global_step)


    dt_start = datetime.now()
    print(dt_start)

    if tensorboard:
        merged = tf.summary.merge_all()
        train_writer = tf.summary.FileWriter(outdir + '/train',
                                          sess.graph)
        test_writer = tf.summary.FileWriter(outdir + '/test')
    else:
        # unused
        merged = tf.constant(0.0, shape=[1], dtype="float32")

    index = 0

    print("init")
    sess.run(tf.global_variables_initializer())
    logger.debug('init done')

    saver = tf.train.Saver()

    # final output file name
    fname = None

    # loop over epochs
    for e in range(epochs):

        # loop over training datasets
        for ii in range(ceil(train_len / batch_size)):

            # run a single step of the optimizer
            #logger.debug(f'running {ii}')
            summary, batch_cost, batch_RMS, bs, batch_learning_rate, _ = sess.run(
                [merged, cost, RMS, mask_noncloud, learning_rate, opt],feed_dict={
                    handle: train_iterator_handle,
                    mask_issea: mask,
                    learning_rate: 1e-3 * (0.99 ** e),
                    dropout_rate: dropout_rate_train})

            #logger.debug('running done')

            if tensorboard:
                train_writer.add_summary(summary, index)

            index += 1

            #if ii % 20 == 0:
            if ii % 1 == 0:
                print("Epoch: {}/{}...".format(e+1, epochs),
                      "Training loss: {:.4f}".format(batch_cost),
                      "RMS: {:.4f}".format(batch_RMS), batch_learning_rate )

        if (e == epochs-1) or ((save_each > 0) and (e % save_each == 0)):
            print("Save output",e)

            timestr = datetime.now().strftime("%Y-%m-%dT%H%M%S")
            fname = os.path.join(outdir,"data-{}.nc".format(timestr))

            # reset test iterator, so that we start from the beginning
            sess.run(test_iterator_init_op)

            for ii in range(ceil(test_len / batch_size)):
                summary, batch_cost,batch_RMS,batch_m_rec,batch_σ2_rec = sess.run(
                    [merged, cost,RMS,m_rec,σ2_rec],
                    feed_dict = { handle: test_iterator_handle,
                                  mask_issea: mask })

                # time instances already written
                offset = ii*batch_size
                savesample(fname,batch_m_rec,batch_σ2_rec,meandata,lon,lat,e,ii,
                           offset)

        if (save_model_each > 0) and (e % save_model_each == 0):
            save_path = saver.save(sess, os.path.join(
                outdir,"model-{:03d}.ckpt".format(e+1)))

    # free all resources associated with the session
    sess.close()

    dt_end = datetime.now()
    print(dt_end)
    print(dt_end - dt_start)

    return fname

def reconstruct_gridded_nc(filename,varname,outdir,
                           jitter_std = 0.05,
                           **kwargs):
    """
Train a neural network to reconstruct missing data from the NetCDF variable
`varname` in the NetCDF file `filename`. Results are saved in the output
directory `outdir`. `jitter_std` is the standard deviation of the noise to be
added to the data during training.
See `DINCAE.reconstruct` for other keyword arguments and
`DINCAE.load_gridded_nc` for the NetCDF format.

"""

    lon,lat,time,data,missing,mask = load_gridded_nc(filename,varname)
    train_datagen,nvar,train_len,meandata = data_generator(
        lon,lat,time,data,missing,
        jitter_std = jitter_std)
    test_datagen,nvar,test_len,test_meandata = data_generator(
        lon,lat,time,data,missing,
        train = False)

    reconstruct(
        lon,lat,mask,meandata,
        train_datagen,train_len,
        test_datagen,test_len,
        outdir, nvar = nvar, **kwargs)

#  LocalWords:  DINCAE Convolutional MERCHANTABILITY gridded
#  LocalWords:  TensorBoard stddev varname NetCDF fname lon numpy datetime
#  LocalWords:  boolean netcdf FillValue obs_err_std datagen ntime meandata<|MERGE_RESOLUTION|>--- conflicted
+++ resolved
@@ -308,11 +308,8 @@
                 frac_dense_layer = [0.2],
                 clip_grad = 5.0,
                 regularization_L2_beta = 0,
-<<<<<<< HEAD
-                savesample = savesample
-=======
-                iseed = None
->>>>>>> 051e3814
+                savesample = savesample,
+                iseed = None,
 ):
     """
 Train a neural network to reconstruct missing data using the training data set
@@ -353,12 +350,7 @@
  * `regularization_L2_beta`: scalar to enforce L2 regularization on the weight
 """
 
-<<<<<<< HEAD
-    print("regularization_L2_beta ",regularization_L2_beta)
-    print("enc_ksize_internal ",enc_ksize_internal)
-    print("nvar ",nvar)
-
-=======
+
     if iseed != None:
         np.random.seed(iseed)
         tf.set_random_seed(np.random.randint(0,2**32-1))
@@ -366,7 +358,8 @@
 
     print("regularization_L2_beta ",regularization_L2_beta)
     print("enc_ksize_internal ",enc_ksize_internal)
->>>>>>> 051e3814
+    print("nvar ",nvar)
+
     enc_ksize = [nvar] + enc_ksize_internal
 
     if not os.path.isdir(outdir):
